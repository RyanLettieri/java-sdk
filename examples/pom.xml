<project
    xmlns="http://maven.apache.org/POM/4.0.0"
    xmlns:xsi="http://www.w3.org/2001/XMLSchema-instance"
    xsi:schemaLocation="http://maven.apache.org/POM/4.0.0 http://maven.apache.org/maven-v4_0_0.xsd">
  <modelVersion>4.0.0</modelVersion>

  <parent>
    <groupId>io.dapr</groupId>
    <artifactId>dapr-sdk-parent</artifactId>
<<<<<<< HEAD
    <version>1.0.0-rc-2</version>
=======
    <version>1.0.0-SNAPSHOT</version>
>>>>>>> 6c26942d
  </parent>

  <groupId>io.dapr</groupId>
  <artifactId>dapr-sdk-examples</artifactId>
  <packaging>jar</packaging>
<<<<<<< HEAD
  <version>1.0.0-rc-2</version>
=======
  <version>1.0.0-SNAPSHOT</version>
>>>>>>> 6c26942d
  <name>dapr-sdk-examples</name>

  <properties>
    <protobuf.output.directory>${project.build.directory}/generated-sources</protobuf.output.directory>
    <protobuf.input.directory>${project.basedir}/proto</protobuf.input.directory>
    <java.version>11</java.version>
    <maven.compiler.source>${java.version}</maven.compiler.source>
    <maven.compiler.target>${java.version}</maven.compiler.target>
    <maven.deploy.skip>true</maven.deploy.skip>
    <spotbugs.fail>false</spotbugs.fail>
    <opentelemetry.version>0.10.0</opentelemetry.version>
  </properties>

  <dependencies>
    <dependency>
      <groupId>commons-cli</groupId>
      <artifactId>commons-cli</artifactId>
      <version>1.4</version>
    </dependency>
    <dependency>
      <groupId>io.grpc</groupId>
      <artifactId>grpc-protobuf</artifactId>
      <version>${grpc.version}</version>
    </dependency>
    <dependency>
      <groupId>io.grpc</groupId>
      <artifactId>grpc-stub</artifactId>
      <version>${grpc.version}</version>
    </dependency>
    <dependency>
      <groupId>io.grpc</groupId>
      <artifactId>grpc-api</artifactId>
      <version>${grpc.version}</version>
    </dependency>
    <dependency>
      <groupId>io.grpc</groupId>
      <artifactId>grpc-testing</artifactId>
      <version>${grpc.version}</version>
      <scope>test</scope>
    </dependency>
    <dependency>
      <groupId>com.google.protobuf</groupId>
      <artifactId>protobuf-java-util</artifactId>
      <version>${protobuf.version}</version>
    </dependency>
    <dependency>
      <groupId>com.github.os72</groupId>
      <artifactId>protoc-jar-maven-plugin</artifactId>
      <version>3.10.1</version>
    </dependency>
    <dependency>
      <groupId>org.springframework.boot</groupId>
      <artifactId>spring-boot-starter-web</artifactId>
      <version>2.3.5.RELEASE</version>
    </dependency>
    <dependency>
      <groupId>org.springframework.boot</groupId>
      <artifactId>spring-boot-autoconfigure</artifactId>
      <version>2.3.5.RELEASE</version>
    </dependency>
    <dependency>
      <groupId>io.opentelemetry</groupId>
      <artifactId>opentelemetry-sdk</artifactId>
      <version>${opentelemetry.version}</version>
    </dependency>
    <dependency>
      <groupId>io.opentelemetry</groupId>
      <artifactId>opentelemetry-exporter-logging</artifactId>
      <version>${opentelemetry.version}</version>
    </dependency>
    <dependency>
      <groupId>io.opentelemetry</groupId>
      <artifactId>opentelemetry-exporter-zipkin</artifactId>
      <version>${opentelemetry.version}</version>
    </dependency>
    <dependency>
      <groupId>io.dapr</groupId>
      <artifactId>dapr-sdk-springboot</artifactId>
      <version>${project.version}</version>
    </dependency>
    <dependency>
      <groupId>io.dapr</groupId>
      <artifactId>dapr-sdk-actors</artifactId>
      <version>${project.version}</version>
    </dependency>
    <dependency>
      <groupId>io.dapr</groupId>
      <artifactId>dapr-sdk</artifactId>
      <version>${project.version}</version>
    </dependency>
  </dependencies>

  <build>
    <plugins>
      <plugin>
        <groupId>com.github.os72</groupId>
        <artifactId>protoc-jar-maven-plugin</artifactId>
        <version>3.10.1</version>
        <executions>
          <execution>
            <phase>generate-sources</phase>
            <goals>
              <goal>run</goal>
            </goals>
            <configuration>
              <protocVersion>${protobuf.version}</protocVersion>
              <addProtoSources>inputs</addProtoSources>
              <includeMavenTypes>direct</includeMavenTypes>
              <includeStdTypes>true</includeStdTypes>
              <inputDirectories>
                <include>${protobuf.input.directory}</include>
              </inputDirectories>
              <outputTargets>
                <outputTarget>
                  <type>java</type>
                  <outputDirectory>${protobuf.output.directory}</outputDirectory>
                </outputTarget>
                <outputTarget>
                  <type>grpc-java</type>
                  <outputDirectory>${protobuf.output.directory}</outputDirectory>
                  <pluginArtifact>io.grpc:protoc-gen-grpc-java:${grpc.version}</pluginArtifact>
                </outputTarget>
              </outputTargets>
            </configuration>
          </execution>
        </executions>
      </plugin>
      <plugin>
        <groupId>org.apache.maven.plugins</groupId>
        <artifactId>maven-compiler-plugin</artifactId>
        <version>3.8.1</version>
        <configuration>
          <release>11</release>
        </configuration>
      </plugin>
      <plugin>
        <groupId>org.apache.maven.plugins</groupId>
        <artifactId>maven-deploy-plugin</artifactId>
        <configuration>
          <skip>true</skip>
        </configuration>
      </plugin>
      <plugin>
        <groupId>org.apache.maven.plugins</groupId>
        <artifactId>maven-site-plugin</artifactId>
        <version>3.9.1</version>
        <configuration>
          <skip>true</skip>
        </configuration>
      </plugin>
      <plugin>
        <groupId>org.springframework.boot</groupId>
        <artifactId>spring-boot-maven-plugin</artifactId>
        <executions>
          <execution>
            <goals>
              <goal>repackage</goal>
            </goals>
            <configuration>
              <mainClass>io.dapr.examples.DaprMainApplication</mainClass>
              <classifier>exec</classifier>
              <finalName>dapr-java-sdk-examples</finalName>
            </configuration>
          </execution>
        </executions>
      </plugin>
    </plugins>
  </build>
</project><|MERGE_RESOLUTION|>--- conflicted
+++ resolved
@@ -7,21 +7,13 @@
   <parent>
     <groupId>io.dapr</groupId>
     <artifactId>dapr-sdk-parent</artifactId>
-<<<<<<< HEAD
     <version>1.0.0-rc-2</version>
-=======
-    <version>1.0.0-SNAPSHOT</version>
->>>>>>> 6c26942d
   </parent>
 
   <groupId>io.dapr</groupId>
   <artifactId>dapr-sdk-examples</artifactId>
   <packaging>jar</packaging>
-<<<<<<< HEAD
   <version>1.0.0-rc-2</version>
-=======
-  <version>1.0.0-SNAPSHOT</version>
->>>>>>> 6c26942d
   <name>dapr-sdk-examples</name>
 
   <properties>
