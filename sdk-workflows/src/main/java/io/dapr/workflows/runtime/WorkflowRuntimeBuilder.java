/*
 * Copyright 2023 The Dapr Authors
 * Licensed under the Apache License, Version 2.0 (the "License");
 * you may not use this file except in compliance with the License.
 * You may obtain a copy of the License at
 *     http://www.apache.org/licenses/LICENSE-2.0
 * Unless required by applicable law or agreed to in writing, software
 * distributed under the License is distributed on an "AS IS" BASIS,
 * WITHOUT WARRANTIES OR CONDITIONS OF ANY KIND, either express or implied.
 * See the License for the specific language governing permissions and
limitations under the License.
*/

package io.dapr.workflows.runtime;

import com.microsoft.durabletask.DurableTaskGrpcWorkerBuilder;
import io.dapr.utils.NetworkUtils;
import io.dapr.workflows.Workflow;
import io.dapr.workflows.internal.ApiTokenClientInterceptor;
import io.grpc.ClientInterceptor;

import java.util.ArrayList;
import java.util.logging.Level;
import java.util.logging.Logger;

public class WorkflowRuntimeBuilder {
  private static volatile WorkflowRuntime instance;
  private DurableTaskGrpcWorkerBuilder builder;
<<<<<<< HEAD
  private Logger logger;
  private String logLevel;
  private ArrayList<String> workflows = new ArrayList<String>();
  private ArrayList<String> activities = new ArrayList<String>();

  public WorkflowRuntimeBuilder() {
    this.builder = new DurableTaskGrpcWorkerBuilder().grpcChannel(NetworkUtils.buildGrpcManagedChannel());
    this.logger = Logger.getLogger(WorkflowRuntimeBuilder.class.getName());
    this.logLevel = System.getenv("DAPR_LOG_LEVEL");
    if (this.logLevel == null || this.logLevel.isEmpty()) {
     this.logger.log(Level.INFO, "Setting the Dapr workflow runtime log level to INFO");
     this.logger.log(Level.INFO, "To change the log level, set the DAPR_LOG_LEVEL environment variable to one of the following: SEVERE, WARNING, INFO, DEBUG, CONFIG, FINE, FINER, FINEST");
     this.logger.setLevel(Level.INFO); 
    }
    else{
      // try to convert environment variabel to a specific log level.
      switch (this.logLevel.toUpperCase()){
        case "SEVERE":
          this.logger.setLevel(Level.SEVERE);
          this.logger.log(Level.INFO, "Setting the Dapr workflow runtime log level to SEVERE");
        case "WARNING":
          this.logger.setLevel(Level.WARNING);
          this.logger.log(Level.INFO, "Setting the Dapr workflow runtime log level to WARNING");
        case "INFO":
          this.logger.setLevel(Level.INFO);
          this.logger.log(Level.INFO, "Setting the Dapr workflow runtime log level to INFO");
        case "DEBUG":
        // DEBUG is not a Java regonized log level enumeration, so it might make sense to use "CONFIG" as the replacement level and still allow the user to set the variable to DEBUG and we convert it here
          this.logger.setLevel(Level.CONFIG);
          this.logger.log(Level.INFO, "Setting the Dapr workflow runtime log level to DEBUG/CONFIG");
        case "CONFIG":
          this.logger.setLevel(Level.CONFIG);
          this.logger.log(Level.INFO, "Setting the Dapr workflow runtime log level to DEBUG/CONFIG");
        case "FINE":
          this.logger.setLevel(Level.FINE);
          this.logger.log(Level.INFO, "Setting the Dapr workflow runtime log level to FINE");
        case "FINER":
          this.logger.setLevel(Level.FINER);
          this.logger.log(Level.INFO, "Setting the Dapr workflow runtime log level to FINER");
        case "FINEST":
          this.logger.setLevel(Level.FINEST);
          this.logger.log(Level.INFO, "Setting the Dapr workflow runtime log level to FINEST");
        default:
          this.logger.log(Level.INFO, "Environment variable: DAPR_LOG_LEVEL was not set to a recognized value. Defaulting log level to INFO");
          this.logger.log(Level.INFO, "Available levels for the DAPR_LOG_LEVEL are: SEVERE, WARNING, INFO, DEBUG, CONFIG, FINE, FINER, FINEST");
      }
    }
=======
  private static ClientInterceptor WORKFLOW_INTERCEPTOR = new ApiTokenClientInterceptor();

  public WorkflowRuntimeBuilder() {
    this.builder = new DurableTaskGrpcWorkerBuilder().grpcChannel(
                          NetworkUtils.buildGrpcManagedChannel(WORKFLOW_INTERCEPTOR));
>>>>>>> 6759f19f
  }

  /**
   * Returns a WorkflowRuntime object.
   *
   * @return A WorkflowRuntime object.
   */
  public WorkflowRuntime build() {
    if (instance == null) {
      synchronized (WorkflowRuntime.class) {
        if (instance == null) {
          instance = new WorkflowRuntime(this.builder.build());
        }
      }
    }
    this.logger.log(Level.INFO, "Successfully created dapr workflow runtime");
    this.logger.log(Level.INFO, "List of registered workflows: " + workflows);
    this.logger.log(Level.INFO, "List of registered activities: " + activities);
    return instance;
  }

  /**
   * Registers a Workflow object.
   *
   * @param <T>   any Workflow type
   * @param clazz the class being registered
   * @return the WorkflowRuntimeBuilder
   */
  public <T extends Workflow> WorkflowRuntimeBuilder registerWorkflow(Class<T> clazz) {
    this.builder = this.builder.addOrchestration(
        new OrchestratorWrapper<>(clazz)
    );
    this.logger.log(Level.CONFIG, "Registered Workflow: "+  clazz.getCanonicalName());
    this.workflows.add(clazz.getCanonicalName());
    // If possible, attempt to grab the workflow names from the underlying durableTask framework and use those since they are already registered in a hashmap
    // Potentially need to create 'getter' methods inside the underlying java code. This would also apply for the activities
    // Class<?>[] classarry = this.builder.getClass().getClasses();

    return this;
  }

  /**
   * Registers an Activity object.
   *
   * @param clazz the class being registered
   * @param <T>   any WorkflowActivity type
   */
  public <T extends WorkflowActivity> void registerActivity(Class<T> clazz) {
    this.builder = this.builder.addActivity(
        new ActivityWrapper<>(clazz)
    );
    this.logger.log(Level.CONFIG, "Registered Activity: "+  clazz.getCanonicalName());
    this.activities.add(clazz.getCanonicalName());
  }
}<|MERGE_RESOLUTION|>--- conflicted
+++ resolved
@@ -26,14 +26,15 @@
 public class WorkflowRuntimeBuilder {
   private static volatile WorkflowRuntime instance;
   private DurableTaskGrpcWorkerBuilder builder;
-<<<<<<< HEAD
   private Logger logger;
   private String logLevel;
   private ArrayList<String> workflows = new ArrayList<String>();
   private ArrayList<String> activities = new ArrayList<String>();
+  private static ClientInterceptor WORKFLOW_INTERCEPTOR = new ApiTokenClientInterceptor();
 
   public WorkflowRuntimeBuilder() {
-    this.builder = new DurableTaskGrpcWorkerBuilder().grpcChannel(NetworkUtils.buildGrpcManagedChannel());
+    this.builder = new DurableTaskGrpcWorkerBuilder().grpcChannel(
+                          NetworkUtils.buildGrpcManagedChannel(WORKFLOW_INTERCEPTOR));
     this.logger = Logger.getLogger(WorkflowRuntimeBuilder.class.getName());
     this.logLevel = System.getenv("DAPR_LOG_LEVEL");
     if (this.logLevel == null || this.logLevel.isEmpty()) {
@@ -74,13 +75,6 @@
           this.logger.log(Level.INFO, "Available levels for the DAPR_LOG_LEVEL are: SEVERE, WARNING, INFO, DEBUG, CONFIG, FINE, FINER, FINEST");
       }
     }
-=======
-  private static ClientInterceptor WORKFLOW_INTERCEPTOR = new ApiTokenClientInterceptor();
-
-  public WorkflowRuntimeBuilder() {
-    this.builder = new DurableTaskGrpcWorkerBuilder().grpcChannel(
-                          NetworkUtils.buildGrpcManagedChannel(WORKFLOW_INTERCEPTOR));
->>>>>>> 6759f19f
   }
 
   /**
